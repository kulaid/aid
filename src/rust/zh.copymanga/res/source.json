--- conflicted
+++ resolved
@@ -3,16 +3,8 @@
 		"id": "zh.copymanga",
 		"lang": "zh",
 		"name": "拷貝漫畫",
-<<<<<<< HEAD
-		"version": 6,
-		"url": "https://copymanga.tv",
-		"urls": [
-			"https://copymanga.tv",
-			"https://www.copymanga.tv",
-=======
 		"version": 7,
 		"urls": [
->>>>>>> 51649e85
 			"https://copymanga.tv",
 			"https://www.copymanga.tv",
 			"https://mangacopy.com",
