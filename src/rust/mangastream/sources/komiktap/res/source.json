--- conflicted
+++ resolved
@@ -1,25 +1,4 @@
 {
-<<<<<<< HEAD
-	"info": {
-		"id": "id.komiktap",
-		"lang": "id",
-		"name": "Komiktap",
-		"version": 2,
-		"url": "https://194.233.66.232",
-		"nsfw": 2
-	},
-	"listings": [
-		{
-			"name": "Popular"
-		},
-		{
-			"name": "Latest"
-		},
-		{
-			"name": "New"
-		}
-	]
-=======
   "info": {
     "id": "id.komiktap",
     "lang": "id",
@@ -29,5 +8,4 @@
     "nsfw": 2
   },
   "listings": [{ "name": "Popular" }, { "name": "Latest" }, { "name": "New" }]
->>>>>>> ec200bba
 }