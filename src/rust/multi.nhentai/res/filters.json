[
<<<<<<< HEAD
    {
        "type": "title"
    },
    {
        "type": "group",
        "name": "Tags",
        "filters": [
            {
                "type": "genre",
                "name": "big penis",
                "canExclude": true
            },
            {
                "type": "genre",
                "name": "bikini",
                "canExclude": true
            },
            {
                "type": "genre",
                "name": "blowjob",
                "canExclude": true
            },
            {
                "type": "genre",
                "name": "bondage",
                "canExclude": true
            },
            {
                "type": "genre",
                "name": "cheating",
                "canExclude": true
            },
            {
                "type": "genre",
                "name": "collar",
                "canExclude": true
            },
            {
                "type": "genre",
                "name": "ahegao",
                "canExclude": true
            },
            {
                "type": "genre",
                "name": "anal",
                "canExclude": true
            },
            {
                "type": "genre",
                "name": "anthology",
                "canExclude": true
            },
            {
                "type": "genre",
                "name": "bbm",
                "canExclude": true
            },
            {
                "type": "genre",
                "name": "big ass",
                "canExclude": true
            },
            {
                "type": "genre",
                "name": "big breasts",
                "canExclude": true
            },
            {
                "type": "genre",
                "name": "crossdressing",
                "canExclude": true
            },
            {
                "type": "genre",
                "name": "dark skin",
                "canExclude": true
            },
            {
                "type": "genre",
                "name": "defloration",
                "canExclude": true
            },
            {
                "type": "genre",
                "name": "dilf",
                "canExclude": true
            },
            {
                "type": "genre",
                "name": "double penetration",
                "canExclude": true
            },
            {
                "type": "genre",
                "name": "exhibitionism",
                "canExclude": true
            },
            {
                "type": "genre",
                "name": "females only",
                "canExclude": true
            },
            {
                "type": "genre",
                "name": "femdom",
                "canExclude": true
            },
            {
                "type": "genre",
                "name": "ffm threesome",
                "canExclude": true
            },
            {
                "type": "genre",
                "name": "footjob",
                "canExclude": true
            },
            {
                "type": "genre",
                "name": "full censorship",
                "canExclude": true
            },
            {
                "type": "genre",
                "name": "full color",
                "canExclude": true
            },
            {
                "type": "genre",
                "name": "futanari",
                "canExclude": true
            },
            {
                "type": "genre",
                "name": "glasses",
                "canExclude": true
            },
            {
                "type": "genre",
                "name": "group",
                "canExclude": true
            },
            {
                "type": "genre",
                "name": "hairy",
                "canExclude": true
            },
            {
                "type": "genre",
                "name": "impregnation",
                "canExclude": true
            },
            {
                "type": "genre",
                "name": "incest",
                "canExclude": true
            },
            {
                "type": "genre",
                "name": "kemonomimi",
                "canExclude": true
            },
            {
                "type": "genre",
                "name": "lactation",
                "canExclude": true
            },
            {
                "type": "genre",
                "name": "lingerie",
                "canExclude": true
            },
            {
                "type": "genre",
                "name": "lolicon",
                "canExclude": true
            },
            {
                "type": "genre",
                "name": "maid",
                "canExclude": true
            },
            {
                "type": "genre",
                "name": "males only",
                "canExclude": true
            },
            {
                "type": "genre",
                "name": "masturbation",
                "canExclude": true
            },
            {
                "type": "genre",
                "name": "milf",
                "canExclude": true
            },
            {
                "type": "genre",
                "name": "mind break",
                "canExclude": true
            },
            {
                "type": "genre",
                "name": "mind control",
                "canExclude": true
            },
            {
                "type": "genre",
                "name": "mmf threesome",
                "canExclude": true
            },
            {
                "type": "genre",
                "name": "mosaic censorship",
                "canExclude": true
            },
            {
                "type": "genre",
                "name": "mother",
                "canExclude": true
            },
            {
                "type": "genre",
                "name": "multi-work series",
                "canExclude": true
            },
            {
                "type": "genre",
                "name": "muscle",
                "canExclude": true
            },
            {
                "type": "genre",
                "name": "nakadashi",
                "canExclude": true
            },
            {
                "type": "genre",
                "name": "netorare",
                "canExclude": true
            },
            {
                "type": "genre",
                "name": "paizuri",
                "canExclude": true
            },
            {
                "type": "genre",
                "name": "pantyhose",
                "canExclude": true
            },
            {
                "type": "genre",
                "name": "ponytail",
                "canExclude": true
            },
            {
                "type": "genre",
                "name": "pregnant",
                "canExclude": true
            },
            {
                "type": "genre",
                "name": "rape",
                "canExclude": true
            },
            {
                "type": "genre",
                "name": "schoolboy uniform",
                "canExclude": true
            },
            {
                "type": "genre",
                "name": "schoolgirl uniform",
                "canExclude": true
            },
            {
                "type": "genre",
                "name": "sex toys",
                "canExclude": true
            },
            {
                "type": "genre",
                "name": "shotacon",
                "canExclude": true
            },
            {
                "type": "genre",
                "name": "sister",
                "canExclude": true
            },
            {
                "type": "genre",
                "name": "sole female",
                "canExclude": true
            },
            {
                "type": "genre",
                "name": "sole male",
                "canExclude": true
            },
            {
                "type": "genre",
                "name": "stockings",
                "canExclude": true
            },
            {
                "type": "genre",
                "name": "story arc",
                "canExclude": true
            },
            {
                "type": "genre",
                "name": "sweating",
                "canExclude": true
            },
            {
                "type": "genre",
                "name": "swimsuit",
                "canExclude": true
            },
            {
                "type": "genre",
                "name": "tankoubon",
                "canExclude": true
            },
            {
                "type": "genre",
                "name": "teacher",
                "canExclude": true
            },
            {
                "type": "genre",
                "name": "tentacles",
                "canExclude": true
            },
            {
                "type": "genre",
                "name": "tomgirl",
                "canExclude": true
            },
            {
                "type": "genre",
                "name": "tomboy",
                "canExclude": true
            },
            {
                "type": "genre",
                "name": "twintails",
                "canExclude": true
            },
            {
                "type": "genre",
                "name": "uncensored",
                "canExclude": true
            },
            {
                "type": "genre",
                "name": "unusual pupils",
                "canExclude": true
            },
            {
                "type": "genre",
                "name": "x-ray",
                "canExclude": true
            },
            {
                "type": "genre",
                "name": "yaoi",
                "canExclude": true
            },
            {
                "type": "genre",
                "name": "yuri",
                "canExclude": true
            }
        ]
    },
    {
        "type": "sort",
        "name": "Sort",
        "canAscend": false,
        "options": [
            "Latest",
            "Popular - Today",
            "Popular - This Week",
            "Popular - All Time"
        ],
        "default": {
            "index": 0,
            "ascending": false
        }
    }
=======
	{
		"type": "title"
	},
	{
		"type": "group",
		"name": "Tags",
		"filters": [
			{
				"type": "genre",
				"name": "big penis",
				"canExclude": true
			},
			{
				"type": "genre",
				"name": "bikini",
				"canExclude": true
			},
			{
				"type": "genre",
				"name": "blowjob",
				"canExclude": true
			},
			{
				"type": "genre",
				"name": "bondage",
				"canExclude": true
			},
			{
				"type": "genre",
				"name": "cheating",
				"canExclude": true
			},
			{
				"type": "genre",
				"name": "collar",
				"canExclude": true
			},
			{
				"type": "genre",
				"name": "ahegao",
				"canExclude": true
			},
			{
				"type": "genre",
				"name": "anal",
				"canExclude": true
			},
			{
				"type": "genre",
				"name": "anthology",
				"canExclude": true
			},
			{
				"type": "genre",
				"name": "bbm",
				"canExclude": true
			},
			{
				"type": "genre",
				"name": "big ass",
				"canExclude": true
			},
			{
				"type": "genre",
				"name": "big breasts",
				"canExclude": true
			},
			{
				"type": "genre",
				"name": "crossdressing",
				"canExclude": true
			},
			{
				"type": "genre",
				"name": "dark skin",
				"canExclude": true
			},
			{
				"type": "genre",
				"name": "defloration",
				"canExclude": true
			},
			{
				"type": "genre",
				"name": "dilf",
				"canExclude": true
			},
			{
				"type": "genre",
				"name": "double penetration",
				"canExclude": true
			},
			{
				"type": "genre",
				"name": "exhibitionism",
				"canExclude": true
			},
			{
				"type": "genre",
				"name": "females only",
				"canExclude": true
			},
			{
				"type": "genre",
				"name": "femdom",
				"canExclude": true
			},
			{
				"type": "genre",
				"name": "ffm threesome",
				"canExclude": true
			},
			{
				"type": "genre",
				"name": "footjob",
				"canExclude": true
			},
			{
				"type": "genre",
				"name": "full censorship",
				"canExclude": true
			},
			{
				"type": "genre",
				"name": "full color",
				"canExclude": true
			},
			{
				"type": "genre",
				"name": "futanari",
				"canExclude": true
			},
			{
				"type": "genre",
				"name": "glasses",
				"canExclude": true
			},
			{
				"type": "genre",
				"name": "group",
				"canExclude": true
			},
			{
				"type": "genre",
				"name": "hairy",
				"canExclude": true
			},
			{
				"type": "genre",
				"name": "impregnation",
				"canExclude": true
			},
			{
				"type": "genre",
				"name": "incest",
				"canExclude": true
			},
			{
				"type": "genre",
				"name": "kemonomimi",
				"canExclude": true
			},
			{
				"type": "genre",
				"name": "lactation",
				"canExclude": true
			},
			{
				"type": "genre",
				"name": "lingerie",
				"canExclude": true
			},
			{
				"type": "genre",
				"name": "lolicon",
				"canExclude": true
			},
			{
				"type": "genre",
				"name": "maid",
				"canExclude": true
			},
			{
				"type": "genre",
				"name": "males only",
				"canExclude": true
			},
			{
				"type": "genre",
				"name": "masturbation",
				"canExclude": true
			},
			{
				"type": "genre",
				"name": "milf",
				"canExclude": true
			},
			{
				"type": "genre",
				"name": "mind break",
				"canExclude": true
			},
			{
				"type": "genre",
				"name": "mind control",
				"canExclude": true
			},
			{
				"type": "genre",
				"name": "mmf threesome",
				"canExclude": true
			},
			{
				"type": "genre",
				"name": "mosaic censorship",
				"canExclude": true
			},
			{
				"type": "genre",
				"name": "mother",
				"canExclude": true
			},
			{
				"type": "genre",
				"name": "multi-work series",
				"canExclude": true
			},
			{
				"type": "genre",
				"name": "muscle",
				"canExclude": true
			},
			{
				"type": "genre",
				"name": "nakadashi",
				"canExclude": true
			},
			{
				"type": "genre",
				"name": "netorare",
				"canExclude": true
			},
			{
				"type": "genre",
				"name": "paizuri",
				"canExclude": true
			},
			{
				"type": "genre",
				"name": "pantyhose",
				"canExclude": true
			},
			{
				"type": "genre",
				"name": "ponytail",
				"canExclude": true
			},
			{
				"type": "genre",
				"name": "pregnant",
				"canExclude": true
			},
			{
				"type": "genre",
				"name": "rape",
				"canExclude": true
			},
			{
				"type": "genre",
				"name": "schoolboy uniform",
				"canExclude": true
			},
			{
				"type": "genre",
				"name": "schoolgirl uniform",
				"canExclude": true
			},
			{
				"type": "genre",
				"name": "sex toys",
				"canExclude": true
			},
			{
				"type": "genre",
				"name": "shotacon",
				"canExclude": true
			},
			{
				"type": "genre",
				"name": "sister",
				"canExclude": true
			},
			{
				"type": "genre",
				"name": "sole female",
				"canExclude": true
			},
			{
				"type": "genre",
				"name": "sole male",
				"canExclude": true
			},
			{
				"type": "genre",
				"name": "stockings",
				"canExclude": true
			},
			{
				"type": "genre",
				"name": "story arc",
				"canExclude": true
			},
			{
				"type": "genre",
				"name": "sweating",
				"canExclude": true
			},
			{
				"type": "genre",
				"name": "swimsuit",
				"canExclude": true
			},
			{
				"type": "genre",
				"name": "tankoubon",
				"canExclude": true
			},
			{
				"type": "genre",
				"name": "teacher",
				"canExclude": true
			},
			{
				"type": "genre",
				"name": "tentacles",
				"canExclude": true
			},
			{
				"type": "genre",
				"name": "tomgirl",
				"canExclude": true
			},
			{
				"type": "genre",
				"name": "twintails",
				"canExclude": true
			},
			{
				"type": "genre",
				"name": "uncensored",
				"canExclude": true
			},
			{
				"type": "genre",
				"name": "unusual pupils",
				"canExclude": true
			},
			{
				"type": "genre",
				"name": "x-ray",
				"canExclude": true
			},
			{
				"type": "genre",
				"name": "yaoi",
				"canExclude": true
			},
			{
				"type": "genre",
				"name": "yuri",
				"canExclude": true
			}
		]
	},
	{
		"type": "sort",
		"name": "Sort",
		"canAscend": false,
		"options": [
			"Latest",
			"Popular - Today",
			"Popular - This Week",
			"Popular - All Time"
		],
		"default": {
			"index": 0,
			"ascending": false
		}
	}
>>>>>>> 2fddbc05
]<|MERGE_RESOLUTION|>--- conflicted
+++ resolved
@@ -1,400 +1,4 @@
 [
-<<<<<<< HEAD
-    {
-        "type": "title"
-    },
-    {
-        "type": "group",
-        "name": "Tags",
-        "filters": [
-            {
-                "type": "genre",
-                "name": "big penis",
-                "canExclude": true
-            },
-            {
-                "type": "genre",
-                "name": "bikini",
-                "canExclude": true
-            },
-            {
-                "type": "genre",
-                "name": "blowjob",
-                "canExclude": true
-            },
-            {
-                "type": "genre",
-                "name": "bondage",
-                "canExclude": true
-            },
-            {
-                "type": "genre",
-                "name": "cheating",
-                "canExclude": true
-            },
-            {
-                "type": "genre",
-                "name": "collar",
-                "canExclude": true
-            },
-            {
-                "type": "genre",
-                "name": "ahegao",
-                "canExclude": true
-            },
-            {
-                "type": "genre",
-                "name": "anal",
-                "canExclude": true
-            },
-            {
-                "type": "genre",
-                "name": "anthology",
-                "canExclude": true
-            },
-            {
-                "type": "genre",
-                "name": "bbm",
-                "canExclude": true
-            },
-            {
-                "type": "genre",
-                "name": "big ass",
-                "canExclude": true
-            },
-            {
-                "type": "genre",
-                "name": "big breasts",
-                "canExclude": true
-            },
-            {
-                "type": "genre",
-                "name": "crossdressing",
-                "canExclude": true
-            },
-            {
-                "type": "genre",
-                "name": "dark skin",
-                "canExclude": true
-            },
-            {
-                "type": "genre",
-                "name": "defloration",
-                "canExclude": true
-            },
-            {
-                "type": "genre",
-                "name": "dilf",
-                "canExclude": true
-            },
-            {
-                "type": "genre",
-                "name": "double penetration",
-                "canExclude": true
-            },
-            {
-                "type": "genre",
-                "name": "exhibitionism",
-                "canExclude": true
-            },
-            {
-                "type": "genre",
-                "name": "females only",
-                "canExclude": true
-            },
-            {
-                "type": "genre",
-                "name": "femdom",
-                "canExclude": true
-            },
-            {
-                "type": "genre",
-                "name": "ffm threesome",
-                "canExclude": true
-            },
-            {
-                "type": "genre",
-                "name": "footjob",
-                "canExclude": true
-            },
-            {
-                "type": "genre",
-                "name": "full censorship",
-                "canExclude": true
-            },
-            {
-                "type": "genre",
-                "name": "full color",
-                "canExclude": true
-            },
-            {
-                "type": "genre",
-                "name": "futanari",
-                "canExclude": true
-            },
-            {
-                "type": "genre",
-                "name": "glasses",
-                "canExclude": true
-            },
-            {
-                "type": "genre",
-                "name": "group",
-                "canExclude": true
-            },
-            {
-                "type": "genre",
-                "name": "hairy",
-                "canExclude": true
-            },
-            {
-                "type": "genre",
-                "name": "impregnation",
-                "canExclude": true
-            },
-            {
-                "type": "genre",
-                "name": "incest",
-                "canExclude": true
-            },
-            {
-                "type": "genre",
-                "name": "kemonomimi",
-                "canExclude": true
-            },
-            {
-                "type": "genre",
-                "name": "lactation",
-                "canExclude": true
-            },
-            {
-                "type": "genre",
-                "name": "lingerie",
-                "canExclude": true
-            },
-            {
-                "type": "genre",
-                "name": "lolicon",
-                "canExclude": true
-            },
-            {
-                "type": "genre",
-                "name": "maid",
-                "canExclude": true
-            },
-            {
-                "type": "genre",
-                "name": "males only",
-                "canExclude": true
-            },
-            {
-                "type": "genre",
-                "name": "masturbation",
-                "canExclude": true
-            },
-            {
-                "type": "genre",
-                "name": "milf",
-                "canExclude": true
-            },
-            {
-                "type": "genre",
-                "name": "mind break",
-                "canExclude": true
-            },
-            {
-                "type": "genre",
-                "name": "mind control",
-                "canExclude": true
-            },
-            {
-                "type": "genre",
-                "name": "mmf threesome",
-                "canExclude": true
-            },
-            {
-                "type": "genre",
-                "name": "mosaic censorship",
-                "canExclude": true
-            },
-            {
-                "type": "genre",
-                "name": "mother",
-                "canExclude": true
-            },
-            {
-                "type": "genre",
-                "name": "multi-work series",
-                "canExclude": true
-            },
-            {
-                "type": "genre",
-                "name": "muscle",
-                "canExclude": true
-            },
-            {
-                "type": "genre",
-                "name": "nakadashi",
-                "canExclude": true
-            },
-            {
-                "type": "genre",
-                "name": "netorare",
-                "canExclude": true
-            },
-            {
-                "type": "genre",
-                "name": "paizuri",
-                "canExclude": true
-            },
-            {
-                "type": "genre",
-                "name": "pantyhose",
-                "canExclude": true
-            },
-            {
-                "type": "genre",
-                "name": "ponytail",
-                "canExclude": true
-            },
-            {
-                "type": "genre",
-                "name": "pregnant",
-                "canExclude": true
-            },
-            {
-                "type": "genre",
-                "name": "rape",
-                "canExclude": true
-            },
-            {
-                "type": "genre",
-                "name": "schoolboy uniform",
-                "canExclude": true
-            },
-            {
-                "type": "genre",
-                "name": "schoolgirl uniform",
-                "canExclude": true
-            },
-            {
-                "type": "genre",
-                "name": "sex toys",
-                "canExclude": true
-            },
-            {
-                "type": "genre",
-                "name": "shotacon",
-                "canExclude": true
-            },
-            {
-                "type": "genre",
-                "name": "sister",
-                "canExclude": true
-            },
-            {
-                "type": "genre",
-                "name": "sole female",
-                "canExclude": true
-            },
-            {
-                "type": "genre",
-                "name": "sole male",
-                "canExclude": true
-            },
-            {
-                "type": "genre",
-                "name": "stockings",
-                "canExclude": true
-            },
-            {
-                "type": "genre",
-                "name": "story arc",
-                "canExclude": true
-            },
-            {
-                "type": "genre",
-                "name": "sweating",
-                "canExclude": true
-            },
-            {
-                "type": "genre",
-                "name": "swimsuit",
-                "canExclude": true
-            },
-            {
-                "type": "genre",
-                "name": "tankoubon",
-                "canExclude": true
-            },
-            {
-                "type": "genre",
-                "name": "teacher",
-                "canExclude": true
-            },
-            {
-                "type": "genre",
-                "name": "tentacles",
-                "canExclude": true
-            },
-            {
-                "type": "genre",
-                "name": "tomgirl",
-                "canExclude": true
-            },
-            {
-                "type": "genre",
-                "name": "tomboy",
-                "canExclude": true
-            },
-            {
-                "type": "genre",
-                "name": "twintails",
-                "canExclude": true
-            },
-            {
-                "type": "genre",
-                "name": "uncensored",
-                "canExclude": true
-            },
-            {
-                "type": "genre",
-                "name": "unusual pupils",
-                "canExclude": true
-            },
-            {
-                "type": "genre",
-                "name": "x-ray",
-                "canExclude": true
-            },
-            {
-                "type": "genre",
-                "name": "yaoi",
-                "canExclude": true
-            },
-            {
-                "type": "genre",
-                "name": "yuri",
-                "canExclude": true
-            }
-        ]
-    },
-    {
-        "type": "sort",
-        "name": "Sort",
-        "canAscend": false,
-        "options": [
-            "Latest",
-            "Popular - Today",
-            "Popular - This Week",
-            "Popular - All Time"
-        ],
-        "default": {
-            "index": 0,
-            "ascending": false
-        }
-    }
-=======
 	{
 		"type": "title"
 	},
@@ -735,6 +339,11 @@
 			{
 				"type": "genre",
 				"name": "tomgirl",
+				"canExclude": true
+			},
+			{
+				"type": "genre",
+				"name": "tomboy",
 				"canExclude": true
 			},
 			{
@@ -784,5 +393,4 @@
 			"ascending": false
 		}
 	}
->>>>>>> 2fddbc05
 ]